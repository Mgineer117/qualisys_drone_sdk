--- conflicted
+++ resolved
@@ -22,7 +22,6 @@
     return(x, y)
 
 
-<<<<<<< HEAD
 def sph2cart(r, theta, phi):
     """
     Convert from spherical (rho, theta, phi) to cartesian (x, y, z) coordinates. 
@@ -31,76 +30,4 @@
     x = r * math.sin(math.radians(theta)) * math.cos(math.radians(phi))
     y = r * math.sin(math.radians(theta)) * math.sin(math.radians(phi))
     z = r * math.cos(math.radians(theta))
-    return(x, y, z)
-=======
-class ParallelContextManagers(object):
-    """
-    Concurrently start and stop multiple context managers in different threads.
-
-    Usage:
-
-    with ParallelContextManagers(Foo(), Bar()) as managers:
-        foo, bar = managers
-        foo.do_something()
-        bar.do_something()
-    """
-
-    def __init__(self, *managers):
-        self.managers = managers
-
-    def __enter__(self):
-        errors = []
-        threads = []
-
-        for mgr in self.managers:
-            t = threading.Thread(target=self.run,
-                                 args=(mgr.__enter__, tuple(), errors))
-            t.start()
-            threads.append(t)
-        for thread in threads:
-            thread.join()
-
-        if errors:
-            err = MultipleError(errors)
-            raise err
-
-        return self.managers
-
-    def __exit__(self, *exc_info):
-        errors = []
-        threads = []
-
-        for mgr in self.managers:
-            t = threading.Thread(target=self.run,
-                                 args=(mgr.__exit__, exc_info, errors))
-            t.start()
-            threads.append(t)
-
-        for thread in threads:
-            thread.join()
-
-        if errors:
-            raise MultipleError(errors)
-
-    def run(func, args, errors):
-        try:
-            func(*args)
-        except:
-            errors.append(sys.exc_info())
-
-
-class MultipleError(Exception):
-    """
-    Exception class to collect several errors in a single object.
-    """
-
-    def __init__(self, errors):
-        super(Exception, self).__init__()
-        self.errors = errors
-
-    def __str__(self):
-        bits = []
-        for exc_type, exc_val, exc_tb in self.errors:
-            bits.extend(traceback.format_exception(exc_type, exc_val, exc_tb))
-        return "".join(bits)
->>>>>>> 963ebf4d
+    return(x, y, z)