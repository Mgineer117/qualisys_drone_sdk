--- conflicted
+++ resolved
@@ -14,7 +14,6 @@
 
 class QualisysCrazyflie(Thread):
     """
-<<<<<<< HEAD
     Wrapper for Crazyflie drone to fly with Qualisys motion capture systems
 
     Attributes
@@ -27,10 +26,6 @@
         Pose object keeping track of whereabouts
     world : World
         World object defining airspace rules
-=======
-    Wrapper to track and fly a Bitcraze Crazyflie drone
-    with Qualisys motion capture systems.
->>>>>>> 3775b4e8
     """
 
     def __init__(self,
@@ -129,12 +124,7 @@
 
     def ascend(self, z_ceiling=1, step=12.0):
         """
-<<<<<<< HEAD
         Execute one step of a gentle rising sequence directly upward from current position.
-=======
-        Executes one step of a gentle ascension sequence
-        directly upward from current position.
->>>>>>> 3775b4e8
 
         Parameters
         ----------
@@ -158,12 +148,7 @@
 
     def descend(self, z_floor=0.0, step=12.0):
         """
-<<<<<<< HEAD
         Execute one step of a gentle landing sequence directly downward from current position.
-=======
-        Executes one step of a gentle descension sequence
-        directly downward from current position.
->>>>>>> 3775b4e8
 
         Parameters
         ----------
@@ -189,7 +174,6 @@
             #     f'[{self.cf_body_name}@{self.cf_uri}] Descending from {_z_cm} cm to {z_floor} cm...')
             self.safe_position_setpoint(target)
 
-<<<<<<< HEAD
     def land_in_place(self):
         """
         Land sequence directly downward from current position.
@@ -207,40 +191,6 @@
             self.cf.commander.send_stop_setpoint()
         else:
             self.safe_position_setpoint(target)
-=======
-    def is_safe(self, world=None):
-        """
-        Performs safety checks, returns False if unsafe.
-
-        Parameters
-        ----------
-        world : World (optional) 
-            World object defining airspace rules.
-            Defaults to QualisysCrazyflie object's own world.
-        """
-        if world is None:
-            world = self.world
-        # Is the drone tracked properly?
-        if self.qtm.tracking_loss > world.tracking_tolerance:
-            # Respond
-            print(f'''[{self.cf_body_name}@{self.cf_uri}] !!! SAFETY VIOLATION !!!
-                TRACKING LOST FOR {str(self.world.tracking_tolerance)} FRAMES!''')
-            return False
-        # Is the drone inside the safe volume?
-        if not (
-            # x direction
-            world.origin.x - world.expanse < self.pose.x < world.origin.x + world.expanse
-            # y direction
-            and world.origin.y - world.expanse < self.pose.y < world.origin.y + world.expanse
-            # z direction
-                and 0 < self.pose.z < world.origin.z + (2 * world.expanse)):
-            # Respond
-            print(f'''[{self.cf_body_name}@{self.cf_uri}] !!! SAFETY VIOLATION !!!
-                DRONE OUTSIDE SAFE VOLUME AT ({str(self.pose)})!''')
-            return False
-        else:
-            return True
->>>>>>> 3775b4e8
 
     def land_to_moving_target(self, target, z_offset=0.5, decrement=3, timestep=0.15):
         """
@@ -408,7 +358,6 @@
                         max_z - min_z) < threshold:
                     break
 
-<<<<<<< HEAD
     def set_led_ring(self, val):
         """
         Set LED ring effect.
@@ -434,8 +383,6 @@
         self.cf.param.set_value('posCtlPid.xyVelMax', speed_limit)
         self.cf.param.set_value('posCtlPid.zVelMax', speed_limit)
 
-=======
->>>>>>> 3775b4e8
     def _set_pose(self, pose):
         """
         Sets internal Pose object and stream to drone
