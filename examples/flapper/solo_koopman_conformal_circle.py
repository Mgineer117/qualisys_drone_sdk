"""
Updated Crazyflie circular trajectory using remote target computation API
"""

import argparse
from time import time

import numpy as np
import pynput
from omegaconf import OmegaConf
from pydantic import BaseModel

from api.schema import TargetRequest
from api.service import get_target_position
from qfly import Pose, QualisysCrazyflie, World

# SETTINGS
cf_body_name = "flapper"
cf_uri = "radio://0/80/2M/E7E7E7E7E7"
cf_marker_ids = [1, 2, 3, 4]
qtm_ip = "128.174.245.190"

<<<<<<< HEAD

class FlapperConfig(BaseModel):
    trajectory_type: str  # XZ, XY, XYZ, XY2Z
    omega: float  # degrees per second
    radius: float  # meters
    takeoff_sec: float  # seconds
    tracking_sec: float  # seconds


def calc_target(config: FlapperConfig, t: float):
    theta += config.omega * t / 180 * np.pi
    if config.trajectory_type == "XZ":
        target_x = 0.5 * np.cos(theta)
        target_y = 0.0
        target_z = 0.5 * np.sin(theta) + 1.0
    elif config.trajectory_type == "XY":
        target_x = 2 * np.cos(theta)
        target_y = 2 * np.sin(theta)
        target_z = 1.0
    elif config.trajectory_type == "XYZ":
        target_x = 2 * np.cos(theta)
        target_y = 2 * np.sin(theta)
        target_z = config.radius * np.sin(theta) + 1.0
    elif config.trajectory_type == "XY2Z":
        target_x = 2 * np.cos(theta)
        target_y = 2 * np.sin(theta)
        target_z = 0.5 * np.sin(2 * theta) + 1.0
    return target_x, target_y, target_z


def main(config):
    world = World(expanse=1.8, speed_limit=1.1)
    # preflight check
    target_x, target_y, target_z = calc_target(config, 0)
    req = TargetRequest(
        target_x=target_x,
        target_y=target_y,
        target_z=target_z,
        cur_x=world.origin.x,
        cur_y=world.origin.y,
        cur_z=1.0,
        rot_mat=[[1, 0, 0], [0, 1, 0], [0, 0, 1]],
    )
    target, status = get_target_position(req)
    if status != "OK":
        print(f"Error: {status}")
        exit(1)

    with QualisysCrazyflie(
        cf_body_name, cf_uri, world, marker_ids=cf_marker_ids, qtm_ip=qtm_ip
    ) as qcf:
        t0 = time()
        data = {"pose": [], "time": [], "control": []}
        # (logging setup omitted for brevity)

        while qcf.is_safe():
            t = time() - t0

            if t < config.takeoff_step:
                target = Pose(world.origin.x, world.origin.y, 1.0)
            elif t < 20:
                # fetch from remote service
                target_x, target_y, target_z = calc_target(config, t)
                req = TargetRequest(
                    target_x=target_x,
                    target_y=target_y,
                    target_z=target_z,
                    cur_x=qcf.pose.x,
                    cur_y=qcf.pose.y,
                    cur_z=qcf.pose.z,
                    rot_mat=qcf.rot_mat.tolist(),
                )
                target, status = get_target_position(req)
                if status != "OK":
                    print(f"Error: {status}")
                    break
=======
sampling_rate = 0.1
last_key_pressed = None


def on_press(key):
    global last_key_pressed
    last_key_pressed = key


listener = pynput.keyboard.Listener(on_press=on_press)
listener.start()

world = World(expanse=1.8, speed_limit=1.1)
# preflight check
req = TargetRequest(
    dt=0,
    axis=circle_axis,
    radius=circle_radius,
    speed=circle_speed_factor,
    origin_x=world.origin.x,
    origin_y=world.origin.y,
    origin_z=world.origin.z,
    x_cur=world.origin.x,
    y_cur=world.origin.y,
    z_cur=world.origin.z,
    rot_mat=[[1.0, 0.0, 0.0], [0.0, 1.0, 0.0], [0.0, 0.0, 1.0]],
)
target, status = get_target_position(req)
if status != "OK":
    print(f"Error: {status}")
    exit(1)

with QualisysCrazyflie(
    cf_body_name, cf_uri, world, marker_ids=cf_marker_ids, qtm_ip=qtm_ip
) as qcf:
    t0 = time()
    data = {"pose": [], "time": [], "control": []}
    # (logging setup omitted for brevity)

    while qcf.is_safe():
        if last_key_pressed == pynput.keyboard.Key.esc:
            break
        dt = time() - t0

        if dt < 5:
            target = Pose(world.origin.x, world.origin.y, 1.0)
        elif dt < 20:
            # fetch from remote service
            req = TargetRequest(
                dt=dt,
                axis=circle_axis,
                radius=circle_radius,
                speed=circle_speed_factor,
                origin_x=world.origin.x,
                origin_y=world.origin.y,
                origin_z=world.origin.z,
                x_cur=qcf.pose.x,
                y_cur=qcf.pose.y,
                z_cur=qcf.pose.z,
                rot_mat=qcf.pose.rot_mat.tolist(),
            )
            target, status = get_target_position(req)
            if status != "OK":
                print(f"Error: {status}")
                break
        qcf.safe_position_setpoint(target)
    # Land
    first_z = qcf.pose.z
    landing_time = 5
    start_time = time()
    while qcf.is_safe():
        if dt - start_time < 5:
            print(f"[t={dt}] Maneuvering - Center...")
            # Set target
            target = Pose(world.origin.x, world.origin.y, 1.0)
            # Engage
            qcf.safe_position_setpoint(target)
        elif qcf.pose.z > 0.40:
            print(qcf.pose.z)
            print("landing...")
            cur_time = time()
            target = Pose(
                world.origin.x,
                world.origin.y,
                max(-0.20, first_z * (1 - (cur_time - start_time) / landing_time)),
            )
>>>>>>> e40fd1a7
            qcf.safe_position_setpoint(target)
            # log data
            data["pose"].append([qcf.pose.x, qcf.pose.y, qcf.pose.z])
            data["time"].append(t)
            data["control"].append([target.x, target.y, target.z])
        # Land
        first_z = qcf.pose.z
        landing_time = 5
        start_time = time()
        while qcf.is_safe():
            if time() - start_time < 5:
                print(f"[t={t}] Maneuvering - Center...")
                # Set target
                target = Pose(world.origin.x, world.origin.y, 1.0)
                # Engage
                qcf.safe_position_setpoint(target)
            elif qcf.pose.z > 0.40:
                print(qcf.pose.z)
                print("landing...")
                cur_time = time()
                target = Pose(
                    world.origin.x,
                    world.origin.y,
                    max(-0.20, first_z * (1 - (cur_time - start_time) / landing_time)),
                )
                qcf.safe_position_setpoint(target)
            else:
                print("landed")
                break


if __name__ == "__main__":
    parser = argparse.ArgumentParser(description="Flapper Config")
    parser.add_argument(
        "config",
        type=str,
        help="Path to the config file",
    )
    args = parser.parse_args()

    # Load the configuration file
    cfg = OmegaConf.load(args.config)
    cfg_dict = OmegaConf.to_container(cfg, resolve=True)
    flapper_config = FlapperConfig(**cfg_dict)

    main(flapper_config)<|MERGE_RESOLUTION|>--- conflicted
+++ resolved
@@ -11,6 +11,7 @@
 from pydantic import BaseModel
 
 from api.schema import TargetRequest
+from api.schema import TargetRequest
 from api.service import get_target_position
 from qfly import Pose, QualisysCrazyflie, World
 
@@ -20,7 +21,6 @@
 cf_marker_ids = [1, 2, 3, 4]
 qtm_ip = "128.174.245.190"
 
-<<<<<<< HEAD
 
 class FlapperConfig(BaseModel):
     trajectory_type: str  # XZ, XY, XYZ, XY2Z
@@ -97,94 +97,6 @@
                 if status != "OK":
                     print(f"Error: {status}")
                     break
-=======
-sampling_rate = 0.1
-last_key_pressed = None
-
-
-def on_press(key):
-    global last_key_pressed
-    last_key_pressed = key
-
-
-listener = pynput.keyboard.Listener(on_press=on_press)
-listener.start()
-
-world = World(expanse=1.8, speed_limit=1.1)
-# preflight check
-req = TargetRequest(
-    dt=0,
-    axis=circle_axis,
-    radius=circle_radius,
-    speed=circle_speed_factor,
-    origin_x=world.origin.x,
-    origin_y=world.origin.y,
-    origin_z=world.origin.z,
-    x_cur=world.origin.x,
-    y_cur=world.origin.y,
-    z_cur=world.origin.z,
-    rot_mat=[[1.0, 0.0, 0.0], [0.0, 1.0, 0.0], [0.0, 0.0, 1.0]],
-)
-target, status = get_target_position(req)
-if status != "OK":
-    print(f"Error: {status}")
-    exit(1)
-
-with QualisysCrazyflie(
-    cf_body_name, cf_uri, world, marker_ids=cf_marker_ids, qtm_ip=qtm_ip
-) as qcf:
-    t0 = time()
-    data = {"pose": [], "time": [], "control": []}
-    # (logging setup omitted for brevity)
-
-    while qcf.is_safe():
-        if last_key_pressed == pynput.keyboard.Key.esc:
-            break
-        dt = time() - t0
-
-        if dt < 5:
-            target = Pose(world.origin.x, world.origin.y, 1.0)
-        elif dt < 20:
-            # fetch from remote service
-            req = TargetRequest(
-                dt=dt,
-                axis=circle_axis,
-                radius=circle_radius,
-                speed=circle_speed_factor,
-                origin_x=world.origin.x,
-                origin_y=world.origin.y,
-                origin_z=world.origin.z,
-                x_cur=qcf.pose.x,
-                y_cur=qcf.pose.y,
-                z_cur=qcf.pose.z,
-                rot_mat=qcf.pose.rot_mat.tolist(),
-            )
-            target, status = get_target_position(req)
-            if status != "OK":
-                print(f"Error: {status}")
-                break
-        qcf.safe_position_setpoint(target)
-    # Land
-    first_z = qcf.pose.z
-    landing_time = 5
-    start_time = time()
-    while qcf.is_safe():
-        if dt - start_time < 5:
-            print(f"[t={dt}] Maneuvering - Center...")
-            # Set target
-            target = Pose(world.origin.x, world.origin.y, 1.0)
-            # Engage
-            qcf.safe_position_setpoint(target)
-        elif qcf.pose.z > 0.40:
-            print(qcf.pose.z)
-            print("landing...")
-            cur_time = time()
-            target = Pose(
-                world.origin.x,
-                world.origin.y,
-                max(-0.20, first_z * (1 - (cur_time - start_time) / landing_time)),
-            )
->>>>>>> e40fd1a7
             qcf.safe_position_setpoint(target)
             # log data
             data["pose"].append([qcf.pose.x, qcf.pose.y, qcf.pose.z])
